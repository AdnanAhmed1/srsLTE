--- conflicted
+++ resolved
@@ -1,72 +1,49 @@
-/**
- *
- * \section COPYRIGHT
- *
- * Copyright 2013-2014 The libLTE Developers. See the
- * COPYRIGHT file at the top-level directory of this distribution.
- *
- * \section LICENSE
- *
- * This file is part of the libLTE library.
- *
- * libLTE is free software: you can redistribute it and/or modify
- * it under the terms of the GNU Lesser General Public License as
- * published by the Free Software Foundation, either version 3 of
- * the License, or (at your option) any later version.
- *
- * libLTE is distributed in the hope that it will be useful,
- * but WITHOUT ANY WARRANTY; without even the implied warranty of
- * MERCHANTABILITY or FITNESS FOR A PARTICULAR PURPOSE.  See the
- * GNU Lesser General Public License for more details.
- *
- * A copy of the GNU Lesser General Public License can be found in
- * the LICENSE file in the top-level directory of this distribution
- * and at http://www.gnu.org/licenses/.
- *
- */
-
-<<<<<<< HEAD
-#ifndef TURBOCODER_
-#define TURBOCODER_
-
-#include "lte/fec/tc_interl.h"
-=======
-#ifndef TURBOCODER_H
-#define TURBOCODER_H
-
-#include "lte/config.h"
->>>>>>> acff8b08
-
-#define NUMREGS     3
-
-#define RATE 3
-#define TOTALTAIL 12
-
-<<<<<<< HEAD
-typedef struct {
-	int max_long_cb;
-	tc_interl_t interl;
-
-}tcod_t;
-
-int tcod_init(tcod_t *h, int max_long_cb);
-void tcod_free(tcod_t *h);
-int tcod_encode(tcod_t *h, char *input, char *output, int long_cb);
-
-#endif
-
-
-=======
-typedef struct LIBLTE_API{
-  int long_cb;
-  tc_interl_t interl;
-
-}tcod_t;
-
-LIBLTE_API int tcod_init(tcod_t *h, int long_cb);
-LIBLTE_API void tcod_free(tcod_t *h);
-LIBLTE_API void tcod_encode(tcod_t *h, char *input, char *output);
-
-#endif // TURBOCODER_H
-
->>>>>>> acff8b08
+/**
+ *
+ * \section COPYRIGHT
+ *
+ * Copyright 2013-2014 The libLTE Developers. See the
+ * COPYRIGHT file at the top-level directory of this distribution.
+ *
+ * \section LICENSE
+ *
+ * This file is part of the libLTE library.
+ *
+ * libLTE is free software: you can redistribute it and/or modify
+ * it under the terms of the GNU Lesser General Public License as
+ * published by the Free Software Foundation, either version 3 of
+ * the License, or (at your option) any later version.
+ *
+ * libLTE is distributed in the hope that it will be useful,
+ * but WITHOUT ANY WARRANTY; without even the implied warranty of
+ * MERCHANTABILITY or FITNESS FOR A PARTICULAR PURPOSE.  See the
+ * GNU Lesser General Public License for more details.
+ *
+ * A copy of the GNU Lesser General Public License can be found in
+ * the LICENSE file in the top-level directory of this distribution
+ * and at http://www.gnu.org/licenses/.
+ *
+ */
+
+#ifndef TURBOCODER_
+#define TURBOCODER_
+
+#include "lte/fec/tc_interl.h"
+#include "lte/config.h"
+
+#define NUMREGS     3
+
+#define RATE 3
+#define TOTALTAIL 12
+
+typedef struct LIBLTE_API {
+  int max_long_cb;
+  tc_interl_t interl;
+} tcod_t;
+
+LIBLTE_API int tcod_init(tcod_t *h, int max_long_cb);
+LIBLTE_API void tcod_free(tcod_t *h);
+LIBLTE_API int tcod_encode(tcod_t *h, char *input, char *output, int long_cb);
+
+#endif
+